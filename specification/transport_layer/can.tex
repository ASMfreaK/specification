--- conflicted
+++ resolved
@@ -7,7 +7,7 @@
 
 UAVCAN utilizes only extended CAN frames with 29-bit identifiers.
 UAVCAN can share the same bus with other protocols based on standard (non-extended) CAN frames with 11-bit identifiers.
-However, future revisions of UAVCAN may utilize 11-bit identifiers as well so backward compatibility 
+However, future revisions of UAVCAN may utilize 11-bit identifiers as well so backward compatibility
 with other protocols is not guaranteed.
 
 \subsection{CAN ID structure}
@@ -365,13 +365,8 @@
 as specified below in this section.
 
 Each CAN frame of a multi-frame transfer except the last one
-<<<<<<< HEAD
 is recommended to use the maximum CAN data length permitted by the transport.
-Observe that this is not a hard requirement;
-=======
-should use the maximum CAN data length permitted by the transport.
 This is not a hard requirement;
->>>>>>> 20ce2b1b
 some systems that utilize CAN FD may opt for shorter CAN frames in order to reduce the worst case
 preemption latency, as explained in section \ref{sec:transport_multi_frame_transfers}.
 Therefore, UAVCAN implementations must be able to correctly process incoming multi-frame transfers with
