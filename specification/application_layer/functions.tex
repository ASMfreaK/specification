--- conflicted
+++ resolved
@@ -96,15 +96,9 @@
     such as sensor lag reporting that are sometimes found in simpler systems because such alternatives
     are difficult to scale and they do not account for the delays introduced by communication interfaces.
 
-<<<<<<< HEAD
     It is the duty of every node that publishes timestamped data to account for its own internal delays;
-    for example, if a data latency of a local sensor is known,
+    for example, if the data latency of a local sensor is known,
     it needs to be accounted for in the reported timestamp value.
-=======
-      It is the duty of every node that publishes timestamped data to account for its own internal delays;
-      for example, if the data latency of a local sensor is known,
-      it needs to be accounted for in the reported timestamp value.
->>>>>>> 20ce2b1b
 \end{remark}
 
 \DSDL{uavcan.time.* --index-only}
