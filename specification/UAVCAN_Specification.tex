--- conflicted
+++ resolved
@@ -53,22 +53,31 @@
 
 \section*{Overview}
 
-UAVCAN is an open lightweight protocol designed for reliable communication in aerospace and robotic applications via
-robust vehicle bus networks.
+UAVCAN is an open lightweight protocol designed for reliable intravehicular communication
+in aerospace and robotic applications over robust transports.
+It is created to address the challenge of deterministic on-board data exchange
+between systems and components of advanced intelligent vehicles.
+
+The name UAVCAN stands for \emph{Uncomplicated Application-level Vehicular Communication And Networking}.
 
 Features:
 
 \begin{itemize}
     \item Democratic network -- no bus master, no single point of failure.
-    \item Publish/subscribe and request/response (RPC\footnote{Remote procedure call.}) exchange semantics.
+    \item Publish/subscribe and request/response (RPC\footnote{Remote procedure call.}) communication semantics.
     \item Efficient exchange of large data structures with automatic decomposition and reassembly.
     \item Lightweight, deterministic, easy to implement, and easy to validate.
     \item Suitable for deeply embedded, resource constrained, hard real-time systems.
     \item Supports dual and triply modular redundant transports.
     \item Supports high-precision network-wide time synchronization.
+    \item Provides rich data type and interface abstractions -- an interface description language is a core part of
+    the technology which allows deeply embedded sub-systems to interface with higher-level systems directly and
+    in a maintainable manner while enabling simulation and functional testing.
     \item The specification and high quality reference implementations in popular programming languages are free,
-    open source, and available for commercial use (MIT license).
+    open source, and available for commercial use under the permissive MIT license.
 \end{itemize}
+
+\BeginRightColumn
 
 \section*{License}
 
@@ -83,13 +92,6 @@
 
 \hspace*{\fill}\includegraphics[height=2\baselineskip]{cc-by}\hspace*{\fill}
 
-\BeginRightColumn
-
-\section*{Support and feedback}
-
-Information, documentation, and discussions related to UAVCAN are available via the official website at
-\url{http://uavcan.org}.
-
 \section*{Disclaimer of warranty}
 
 Note well: this Specification is provided on an ``as is'' basis, without warranties or conditions of any kind,
@@ -103,17 +105,10 @@
 shall any author of this Specification be liable for damages,
 including any direct, indirect, special, incidental, or consequential damages of any character arising
 from, out of, or in connection with the Specification or the implementation, deployment,
-<<<<<<< HEAD
-or other use of the Specification
-(including but not limited to damages for loss of goodwill, work stoppage, equipment failure or malfunction,
-injuries to persons, death, or any and all other damages or losses),
-even if such author has been advised of the possibility of such damages.
-=======
 or other use of the Specification (including but not limited to damages for loss of goodwill,
-work stoppage, equipment failure or malfunction, injuries to persons,
+work stoppage, equipment failure or malfunction, injuries to persons, death,
 or any and all other commercial damages or losses),
 even if such author has been made aware of the possibility of such damages.
->>>>>>> 20ce2b1b
 
 \end{titlepage}
 
