--- conflicted
+++ resolved
@@ -262,13 +262,8 @@
     message subject-ID or any service subject-ID the maximum number of transfer descriptors
     that can be observed by the local node will never exceed the number of nodes on the bus minus
     one\footnote{The local node cannot exchange data with itself, hence minus one.}.
-<<<<<<< HEAD
     If the number of nodes on the bus cannot be known in advance, it can be considered to equal the maximum
     number of nodes permitted by the used transport layer\footnote{E.g., 128 nodes for the CAN bus transport.}.
-=======
-    If the number of nodes on the bus cannot be known in advance, it can be considered to equal 128,
-    the maximum node capacity of a UAVCAN bus.
->>>>>>> 20ce2b1b
 
     The total number of distinct transfer descriptors that can be observed by a node on any valid UAVCAN bus
     is a product of the number of distinct port-ID values utilized by the node and the number of other nodes on the bus.
@@ -681,7 +676,7 @@
 
 \subsubsection{Interface switchover condition}\label{sec:transfer_interface_switchover_condition}
 
-This condition is only applicable for configurations with redundant transport interfaces, which means 
+This condition is only applicable for configurations with redundant transport interfaces, which means
 the node is allowed to receive the next transfer from an interface that is not the same
 the previous transfer was received from.
 
